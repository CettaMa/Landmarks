--- conflicted
+++ resolved
@@ -1,424 +1,409 @@
-import numpy as np
-import cv2
-import mediapipe as mp
-from scipy.spatial import distance
-import math
-import joblib
-import time
-from playsound import playsound
-import threading
-from mediapipe.tasks import python
-from mediapipe.tasks.python import vision
-import pygame
-
-# Constants for landmark indices
-RIGHT_EYE_INDICES = [[33, 133], [160, 144], [159, 145], [158, 153]]
-LEFT_EYE_INDICES = [[263, 362], [387, 373], [386, 374], [385, 380]]
-MOUTH_INDICES = [[61, 291], [39, 181], [0, 17], [269, 405]]
-HEAD_POSE_INDICES = [1, 33, 263, 61, 291, 199]
-
-# Thresholds and parameters
-BLINK_THRESHOLD = 0.15
-BLINK_COOLDOWN = 0.2
-STATE_CHANGE_THRESHOLD = 2
-ALERT_DURATION = 3
-HEAD_ANGLE_THRESHOLD = 2
-
-# Colors for display
-TEXT_COLOR_DEFAULT = (255, 255, 255)  # White
-TEXT_COLOR_ALERT = (0, 255, 255)      # Yellow
-LANDMARK_COLOR = (0, 255, 0)          # Green
-
-class FaceMeshDetector:
-    def __init__(self, model_path):
-        pygame.mixer.init()
-        self._load_model(model_path)
-        self._setup_detectors()
-        self._initialize_tracking_variables()
-
-    def _load_model(self, model_path):
-        """Load the machine learning model."""
-        try:
-            self.knn_model = joblib.load(model_path)
-        except FileNotFoundError:
-            raise Exception(f"Model file not found at {model_path}")
-
-    def _setup_detectors(self):
-        """Initialize face mesh and object detectors."""
-        # Face Mesh setup
-        self.mp_face_mesh = mp.solutions.face_mesh
-        self.face_mesh = self.mp_face_mesh.FaceMesh(
-            static_image_mode=False, 
-            max_num_faces=1, 
-            min_detection_confidence=0.5,
-            refine_landmarks=True,
-        )
-        
-        # Object detector setup
-<<<<<<< HEAD
-        base_options = python.BaseOptions(model_asset_path='model/model (6).tflite')
-=======
-        base_options = python.BaseOptions(model_asset_path='model/model (5).tflite')
->>>>>>> f771c3e9
-        options = vision.ObjectDetectorOptions(
-            base_options=base_options,
-            score_threshold=0.6
-        )
-        self.object_detector = vision.ObjectDetector.create_from_options(options)
-        
-        # Drawing utilities
-        self.mp_drawing = mp.solutions.drawing_utils
-        self.drawing_spec = self.mp_drawing.DrawingSpec(
-            color=(128, 0, 128), thickness=2, circle_radius=1
-        )
-
-    def _initialize_tracking_variables(self):
-        """Initialize performance and state tracking variables."""
-        current_time = time.time()
-        self.state_change_counter = 0
-        self.last_state_change_time = current_time
-        self.current_state = None
-        self.alert_start_time = None
-        self.fps_start_time = current_time
-        self.fps_counter = 0
-        self.blink_counter = 0
-        self.blink_start_time = current_time
-        self.last_blink_time = 0
-        self.blink_state = False
-        self.alert_sound = pygame.mixer.Sound("assets/farrel.mp3")
-
-    @staticmethod
-    def calc_aspect_ratio(points):
-        """Calculate aspect ratio (used for both eyes and mouth)."""
-        N1 = distance.euclidean(points[1][0], points[1][1])
-        N2 = distance.euclidean(points[2][0], points[2][1])
-        N3 = distance.euclidean(points[3][0], points[3][1])
-        D = distance.euclidean(points[0][0], points[0][1])
-        return (N1 + N2 + N3) / (3 * D)
-
-    eye_aspect_ratio = calc_aspect_ratio  # Alias for backward compatibility
-    mouth_aspect_ratio = calc_aspect_ratio  # Alias for backward compatibility
-
-    @staticmethod
-    def pupil_circularity(eye):
-        """Calculate the Pupil Circularity."""
-        # Calculate perimeter of eye
-<<<<<<< HEAD
-        perimeter = (
-            (
-            distance.euclidean(eye[0][0], eye[1][0])+
-            distance.euclidean(eye[1][0], eye[2][0])+
-            distance.euclidean(eye[2][0], eye[3][0])+
-            distance.euclidean(eye[3][0], eye[0][1])+
-            distance.euclidean(eye[0][1], eye[3][1])+
-            distance.euclidean(eye[3][1], eye[2][1])+
-            distance.euclidean(eye[2][1], eye[1][1])+
-            distance.euclidean(eye[1][1], eye[0][0])
-        )
-        )
-=======
-        perimeter = (distance.euclidean(eye[0][0], eye[1][0]) +
-                     distance.euclidean(eye[1][0], eye[2][0]) +
-                     distance.euclidean(eye[2][0], eye[3][0]) +
-                     distance.euclidean(eye[3][0], eye[0][1]) +
-                     distance.euclidean(eye[0][1], eye[3][1]) +
-                     distance.euclidean(eye[3][1], eye[2][1]) +
-                     distance.euclidean(eye[2][1], eye[1][1]) +
-                     distance.euclidean(eye[1][1], eye[0][0]))
->>>>>>> f771c3e9
-        # Calculate area assuming elliptical shape
-        radius = distance.euclidean(eye[1][0], eye[3][1]) * 0.5
-        area = math.pi * (radius ** 2)
-        # Perfect circle has circularity of 1
-        return (4 * math.pi * area) / (perimeter**2)
-
-    def calculate_blink_rate(self):
-        """Calculate blinking rate per minute."""
-        elapsed_time = max(0.001, time.time() - self.blink_start_time)  # Avoid division by zero
-        return (self.blink_counter / elapsed_time) * 60
-
-    @staticmethod
-    def head_pose(face_2d, face_3d, img_w, img_h):
-        """Calculate head pose angles using PnP algorithm."""
-        # Camera matrix approximation
-        focal_length = img_w
-        center = (img_h / 2, img_w / 2)
-        cam_matrix = np.array(
-            [[focal_length, 0, center[0]], 
-             [0, focal_length, center[1]], 
-             [0, 0, 1]]
-        )
-        # Solve PnP to get rotation vector
-        distortion_matrix = np.zeros((4, 1), dtype=np.float64)
-        success, rotation_vec, _ = cv2.solvePnP(
-            face_3d, face_2d, cam_matrix, distortion_matrix
-        )
-        # Convert rotation vector to Euler angles
-        rmat, _ = cv2.Rodrigues(rotation_vec)
-        angles, _, _, _, _, _ = cv2.RQDecomp3x3(rmat)
-        return angles
-
-    def play_alert(self):
-        """Play alert sound without blocking the main thread."""
-        if threading.active_count() <= 1:  # Prevent multiple alert sounds
-            threading.Thread(
-                target=playsound, 
-                args=("assets/farrel.mp3", True), 
-                daemon=True
-            ).start()
-
-    def draw_text(self, frame, text, position, color=TEXT_COLOR_DEFAULT):
-        """Draw text on frame with consistent styling."""
-        cv2.putText(
-            frame, text, position, cv2.FONT_HERSHEY_SIMPLEX,
-            0.5, color, 2
-        )
-
-    def _detect_objects(self, rgb_frame, output_frame):
-        """Detect objects in the frame."""
-        mp_image = mp.Image(image_format=mp.ImageFormat.SRGB, data=rgb_frame)
-        detection_result = self.object_detector.detect(mp_image)
-        
-        # Draw detection results
-        for detection in detection_result.detections:
-            bbox = detection.bounding_box
-            start_point = (bbox.origin_x, bbox.origin_y)
-            end_point = (bbox.origin_x + bbox.width, bbox.origin_y + bbox.height)
-            
-            # Draw bounding box
-            cv2.rectangle(output_frame, start_point, end_point, LANDMARK_COLOR, 2)
-            
-            # Draw label
-            category = detection.categories[0]
-            label = f"{category.category_name}: {round(category.score, 2)}"
-            cv2.putText(
-                output_frame, label, 
-                (bbox.origin_x, bbox.origin_y - 10),
-                cv2.FONT_HERSHEY_SIMPLEX, 0.5, LANDMARK_COLOR, 2
-            )
-        
-        return detection_result
-
-    def _extract_face_features(self, face_landmarks, img_w, img_h):
-        """Extract features from detected face landmarks."""
-        # Convert landmarks to numpy array
-        landmarks = np.array([(lm.x * img_w, lm.y * img_h) for lm in face_landmarks.landmark])
-        
-        # Get eye and mouth landmarks
-        right_eye = landmarks[RIGHT_EYE_INDICES]
-        left_eye = landmarks[LEFT_EYE_INDICES]
-        mouth = landmarks[MOUTH_INDICES]
-        
-        # Calculate facial metrics
-        pupil = round((self.pupil_circularity(right_eye) + self.pupil_circularity(left_eye)) / 2.0, 4)
-        ear = round((self.eye_aspect_ratio(right_eye) + self.eye_aspect_ratio(left_eye)) / 2.0, 4)
-        mar = round(self.mouth_aspect_ratio(mouth), 4)
-        moe = round(mar / ear, 4)
-        
-        return landmarks, right_eye, left_eye, mouth, ear, mar, moe, pupil
-
-    def _calculate_head_pose(self, face_landmarks, img_w, img_h):
-        """Calculate head pose angles."""
-        # Extract points for head pose estimation
-        face_2d = []
-        face_3d = []
-        for idx, lm in enumerate(face_landmarks.landmark):
-            if idx in HEAD_POSE_INDICES:
-                x, y = int(lm.x * img_w), int(lm.y * img_h)
-                face_2d.append([x, y])
-                face_3d.append([x, y, lm.z])
-
-        # Convert to numpy arrays
-        face_2d = np.array(face_2d, dtype=np.float64)
-        face_3d = np.array(face_3d, dtype=np.float64)
-        
-        # Calculate angles
-        angles = self.head_pose(face_2d, face_3d, img_w, img_h)
-        
-        # Convert to degrees
-        x, y, z = [angle * (180 / math.pi) for angle in angles]
-        
-        # Determine head direction
-        if y < -HEAD_ANGLE_THRESHOLD:
-            head_text = "Menoleh Kanan"
-        elif y > HEAD_ANGLE_THRESHOLD:
-            head_text = "Menoleh Kiri"
-        elif x < -HEAD_ANGLE_THRESHOLD:
-            head_text = "Menunduk"
-        elif x > HEAD_ANGLE_THRESHOLD:
-            head_text = "Menadah"
-        else:
-            head_text = "Kedepan"
-            
-        return x, y, z, head_text
-
-    def _detect_blinks(self, ear, current_time):
-        """Detect eye blinks and update counters."""
-        if ear < BLINK_THRESHOLD:
-            # Check if enough time has passed since last blink
-            if self.last_blink_time == 0 or (current_time - self.last_blink_time > BLINK_COOLDOWN):
-                self.blink_counter += 1
-                self.last_blink_time = current_time
-
-    def _handle_state_transitions(self, state, current_time):
-        """Handle transitions between alertness states."""
-        # Check for state change
-        if self.current_state is None or state != self.current_state:
-            # Transition to drowsy state (1)
-            if state == 1 and (current_time - self.last_state_change_time > STATE_CHANGE_THRESHOLD):
-                self.state_change_counter += 1
-                self.current_state = state
-                self.last_state_change_time = current_time
-                # Trigger alert after multiple drowsy detections
-                if self.state_change_counter >= 2:
-                    self.alert_start_time = current_time
-            # Transition to alert state (0)
-            elif state == 0:
-                self.current_state = 0
-        else:
-            # Update last state change time
-            self.last_state_change_time = current_time
-
-        # Clear alert after specified duration
-        if self.alert_start_time and (current_time - self.alert_start_time > ALERT_DURATION):
-            self.alert_start_time = None
-            self.state_change_counter = 0
-
-    def process_frame(self, frame, frame_count, frame_rate):
-        """Process a single video frame and analyze driver state."""
-        start_time = time.time()
-        current_time = start_time
-        timestamp = round(frame_count / frame_rate, 2)
-        
-        # Convert frame to RGB for processing
-        rgb_frame = cv2.cvtColor(frame, cv2.COLOR_BGR2RGB)
-        
-        # Create grayscale version for display
-        gray_frame = cv2.cvtColor(frame, cv2.COLOR_BGR2GRAY)
-        output_frame = cv2.cvtColor(gray_frame, cv2.COLOR_GRAY2BGR)
-        
-        # Get frame dimensions
-        img_h, img_w, _ = frame.shape
-        
-        # Default text color
-        text_color = TEXT_COLOR_DEFAULT
-        
-        # Detect objects in frame
-        detection_result = self._detect_objects(rgb_frame, output_frame)
-        
-        # Process face mesh
-        face_results = self.face_mesh.process(rgb_frame)
-        
-        # Check if any faces were detected
-        if face_results.multi_face_landmarks:
-            for face_landmarks in face_results.multi_face_landmarks:
-                # Extract facial features
-                landmarks, right_eye, left_eye, mouth, ear, mar, moe, pupil = self._extract_face_features(
-                    face_landmarks, img_w, img_h
-                )
-                
-                # Detect blinks
-                self._detect_blinks(ear, current_time)
-                blink_rate = self.calculate_blink_rate()
-                
-                # Calculate head pose
-                x, y, z, head_text = self._calculate_head_pose(face_landmarks, img_w, img_h)
-                
-                # Predict driver state using model
-                input_data = np.array([ear, mar, pupil, moe]).reshape(1, -1)
-                state = self.knn_model.predict(input_data)[0]
-                
-                # Handle state transitions
-                self._handle_state_transitions(state, current_time)
-                
-                # Trigger alert if needed
-                if self.alert_start_time and (current_time - self.alert_start_time <= ALERT_DURATION):
-                    text_color = TEXT_COLOR_ALERT
-                    self.play_alert()
-                
-                # Draw face landmarks
-                for landmark in landmarks:
-                    cv2.circle(
-                        output_frame, 
-                        (int(landmark[0]), int(landmark[1])), 
-                        1, LANDMARK_COLOR, -1
-                    )
-                
-                # Display metrics and state information
-                self._display_metrics(
-                    output_frame, timestamp, ear, mar, pupil, moe, head_text, 
-                    state, x, y, blink_rate, text_color
-                )
-        else:
-            # No face detected
-            self.draw_text(output_frame, "No face detected", (10, 30), text_color)
-        
-        # Calculate and display FPS
-        self.fps_counter += 1
-        fps = self.fps_counter / (current_time - self.fps_start_time)
-        self.draw_text(output_frame, f"FPS: {fps:.2f}", (10, 270), text_color)
-        
-        # Track inference time
-        inference_time = time.time() - start_time
-        print(f"Inference Time: {inference_time:.4f} seconds")
-        
-        return output_frame
-
-    def _display_metrics(self, frame, timestamp, ear, mar, pupil, moe, head_text, 
-                        state, x, y, blink_rate, text_color):
-        """Display all metrics and state information on the frame."""
-        metrics = [
-            (f"Time: {timestamp:.2f}s", 30),
-            (f"EAR: {ear:.2f}", 60),
-            (f"MAR: {mar:.2f}", 90),
-            (f"MOE: {moe:.2f}", 120),
-            (f"Direction: {head_text}", 150),
-            (f"State: {state}", 180),
-            (f"State Changes: {self.state_change_counter}", 210),
-            (f"X: {round(x,3)} Y: {round(y,3)}", 240),
-            (f"FPS: {self.fps_counter / max(0.001, time.time() - self.fps_start_time):.2f}", 270),
-            (f"Blink Rate: {blink_rate:.2f} BPM", 300),
-            (f"Blink Count: {self.blink_counter}", 330),
-            (f"pupil: {round(pupil, 4)}", 360),
-        ]
-        
-        for text, y_pos in metrics:
-            self.draw_text(frame, text, (10, y_pos), text_color)
-
-
-def main():
-    """Main function to run the driver monitoring system."""
-    model_path = r"model/xgboost_model.pkl"
-    detector = FaceMeshDetector(model_path)
-
-    # Open webcam
-    cap = cv2.VideoCapture(0)
-    frame_rate = cap.get(cv2.CAP_PROP_FPS)
-    frame_count = 0
-
-    # Main processing loop
-    while True:
-        ret, frame = cap.read()
-        if not ret:
-            break
-
-        # Resize and process frame
-        frame = cv2.resize(frame, (854, 480))
-        processed_frame = detector.process_frame(frame, frame_count, frame_rate)
-
-        # Display results
-        cv2.imshow("Driver Safety System", processed_frame)
-        
-        # Check for exit key
-        if cv2.waitKey(1) & 0xFF == ord("q"):
-            break
-
-        frame_count += 1
-
-    # Clean up
-    cap.release()
-    cv2.destroyAllWindows()
-
-
-if __name__ == "__main__":
+import numpy as np
+import cv2
+import mediapipe as mp
+from scipy.spatial import distance
+import math
+import joblib
+import time
+from playsound import playsound
+import threading
+from mediapipe.tasks import python
+from mediapipe.tasks.python import vision
+import pygame
+
+# Constants for landmark indices
+RIGHT_EYE_INDICES = [[33, 133], [160, 144], [159, 145], [158, 153]]
+LEFT_EYE_INDICES = [[263, 362], [387, 373], [386, 374], [385, 380]]
+MOUTH_INDICES = [[61, 291], [39, 181], [0, 17], [269, 405]]
+HEAD_POSE_INDICES = [1, 33, 263, 61, 291, 199]
+
+# Thresholds and parameters
+BLINK_THRESHOLD = 0.15
+BLINK_COOLDOWN = 0.2
+STATE_CHANGE_THRESHOLD = 2
+ALERT_DURATION = 3
+HEAD_ANGLE_THRESHOLD = 2
+
+# Colors for display
+TEXT_COLOR_DEFAULT = (255, 255, 255)  # White
+TEXT_COLOR_ALERT = (0, 255, 255)      # Yellow
+LANDMARK_COLOR = (0, 255, 0)          # Green
+
+class FaceMeshDetector:
+    def __init__(self, model_path):
+        pygame.mixer.init()
+        self._load_model(model_path)
+        self._setup_detectors()
+        self._initialize_tracking_variables()
+
+    def _load_model(self, model_path):
+        """Load the machine learning model."""
+        try:
+            self.knn_model = joblib.load(model_path)
+        except FileNotFoundError:
+            raise Exception(f"Model file not found at {model_path}")
+
+    def _setup_detectors(self):
+        """Initialize face mesh and object detectors."""
+        # Face Mesh setup
+        self.mp_face_mesh = mp.solutions.face_mesh
+        self.face_mesh = self.mp_face_mesh.FaceMesh(
+            static_image_mode=False, 
+            max_num_faces=1, 
+            min_detection_confidence=0.5,
+            refine_landmarks=True,
+        )
+        
+        # Object detector setup
+        base_options = python.BaseOptions(model_asset_path='model/model (6).tflite')
+        options = vision.ObjectDetectorOptions(
+            base_options=base_options,
+            score_threshold=0.6
+        )
+        self.object_detector = vision.ObjectDetector.create_from_options(options)
+        
+        # Drawing utilities
+        self.mp_drawing = mp.solutions.drawing_utils
+        self.drawing_spec = self.mp_drawing.DrawingSpec(
+            color=(128, 0, 128), thickness=2, circle_radius=1
+        )
+
+    def _initialize_tracking_variables(self):
+        """Initialize performance and state tracking variables."""
+        current_time = time.time()
+        self.state_change_counter = 0
+        self.last_state_change_time = current_time
+        self.current_state = None
+        self.alert_start_time = None
+        self.fps_start_time = current_time
+        self.fps_counter = 0
+        self.blink_counter = 0
+        self.blink_start_time = current_time
+        self.last_blink_time = 0
+        self.blink_state = False
+        self.alert_sound = pygame.mixer.Sound("assets/farrel.mp3")
+
+    @staticmethod
+    def calc_aspect_ratio(points):
+        """Calculate aspect ratio (used for both eyes and mouth)."""
+        N1 = distance.euclidean(points[1][0], points[1][1])
+        N2 = distance.euclidean(points[2][0], points[2][1])
+        N3 = distance.euclidean(points[3][0], points[3][1])
+        D = distance.euclidean(points[0][0], points[0][1])
+        return (N1 + N2 + N3) / (3 * D)
+
+    eye_aspect_ratio = calc_aspect_ratio  # Alias for backward compatibility
+    mouth_aspect_ratio = calc_aspect_ratio  # Alias for backward compatibility
+
+    @staticmethod
+    def pupil_circularity(eye):
+        """Calculate the Pupil Circularity."""
+        # Calculate perimeter of eye
+        perimeter = (
+            (
+            distance.euclidean(eye[0][0], eye[1][0])+
+            distance.euclidean(eye[1][0], eye[2][0])+
+            distance.euclidean(eye[2][0], eye[3][0])+
+            distance.euclidean(eye[3][0], eye[0][1])+
+            distance.euclidean(eye[0][1], eye[3][1])+
+            distance.euclidean(eye[3][1], eye[2][1])+
+            distance.euclidean(eye[2][1], eye[1][1])+
+            distance.euclidean(eye[1][1], eye[0][0])
+        )
+        )
+        # Calculate area assuming elliptical shape
+        radius = distance.euclidean(eye[1][0], eye[3][1]) * 0.5
+        area = math.pi * (radius ** 2)
+        # Perfect circle has circularity of 1
+        return (4 * math.pi * area) / (perimeter**2)
+
+    def calculate_blink_rate(self):
+        """Calculate blinking rate per minute."""
+        elapsed_time = max(0.001, time.time() - self.blink_start_time)  # Avoid division by zero
+        return (self.blink_counter / elapsed_time) * 60
+
+    @staticmethod
+    def head_pose(face_2d, face_3d, img_w, img_h):
+        """Calculate head pose angles using PnP algorithm."""
+        # Camera matrix approximation
+        focal_length = img_w
+        center = (img_h / 2, img_w / 2)
+        cam_matrix = np.array(
+            [[focal_length, 0, center[0]], 
+             [0, focal_length, center[1]], 
+             [0, 0, 1]]
+        )
+        # Solve PnP to get rotation vector
+        distortion_matrix = np.zeros((4, 1), dtype=np.float64)
+        success, rotation_vec, _ = cv2.solvePnP(
+            face_3d, face_2d, cam_matrix, distortion_matrix
+        )
+        # Convert rotation vector to Euler angles
+        rmat, _ = cv2.Rodrigues(rotation_vec)
+        angles, _, _, _, _, _ = cv2.RQDecomp3x3(rmat)
+        return angles
+
+    def play_alert(self):
+        """Play alert sound without blocking the main thread."""
+        if threading.active_count() <= 1:  # Prevent multiple alert sounds
+            threading.Thread(
+                target=playsound, 
+                args=("assets/farrel.mp3", True), 
+                daemon=True
+            ).start()
+
+    def draw_text(self, frame, text, position, color=TEXT_COLOR_DEFAULT):
+        """Draw text on frame with consistent styling."""
+        cv2.putText(
+            frame, text, position, cv2.FONT_HERSHEY_SIMPLEX,
+            0.5, color, 2
+        )
+
+    def _detect_objects(self, rgb_frame, output_frame):
+        """Detect objects in the frame."""
+        mp_image = mp.Image(image_format=mp.ImageFormat.SRGB, data=rgb_frame)
+        detection_result = self.object_detector.detect(mp_image)
+        
+        # Draw detection results
+        for detection in detection_result.detections:
+            bbox = detection.bounding_box
+            start_point = (bbox.origin_x, bbox.origin_y)
+            end_point = (bbox.origin_x + bbox.width, bbox.origin_y + bbox.height)
+            
+            # Draw bounding box
+            cv2.rectangle(output_frame, start_point, end_point, LANDMARK_COLOR, 2)
+            
+            # Draw label
+            category = detection.categories[0]
+            label = f"{category.category_name}: {round(category.score, 2)}"
+            cv2.putText(
+                output_frame, label, 
+                (bbox.origin_x, bbox.origin_y - 10),
+                cv2.FONT_HERSHEY_SIMPLEX, 0.5, LANDMARK_COLOR, 2
+            )
+        
+        return detection_result
+
+    def _extract_face_features(self, face_landmarks, img_w, img_h):
+        """Extract features from detected face landmarks."""
+        # Convert landmarks to numpy array
+        landmarks = np.array([(lm.x * img_w, lm.y * img_h) for lm in face_landmarks.landmark])
+        
+        # Get eye and mouth landmarks
+        right_eye = landmarks[RIGHT_EYE_INDICES]
+        left_eye = landmarks[LEFT_EYE_INDICES]
+        mouth = landmarks[MOUTH_INDICES]
+        
+        # Calculate facial metrics
+        pupil = round((self.pupil_circularity(right_eye) + self.pupil_circularity(left_eye)) / 2.0, 4)
+        ear = round((self.eye_aspect_ratio(right_eye) + self.eye_aspect_ratio(left_eye)) / 2.0, 4)
+        mar = round(self.mouth_aspect_ratio(mouth), 4)
+        moe = round(mar / ear, 4)
+        
+        return landmarks, right_eye, left_eye, mouth, ear, mar, moe, pupil
+
+    def _calculate_head_pose(self, face_landmarks, img_w, img_h):
+        """Calculate head pose angles."""
+        # Extract points for head pose estimation
+        face_2d = []
+        face_3d = []
+        for idx, lm in enumerate(face_landmarks.landmark):
+            if idx in HEAD_POSE_INDICES:
+                x, y = int(lm.x * img_w), int(lm.y * img_h)
+                face_2d.append([x, y])
+                face_3d.append([x, y, lm.z])
+
+        # Convert to numpy arrays
+        face_2d = np.array(face_2d, dtype=np.float64)
+        face_3d = np.array(face_3d, dtype=np.float64)
+        
+        # Calculate angles
+        angles = self.head_pose(face_2d, face_3d, img_w, img_h)
+        
+        # Convert to degrees
+        x, y, z = [angle * (180 / math.pi) for angle in angles]
+        
+        # Determine head direction
+        if y < -HEAD_ANGLE_THRESHOLD:
+            head_text = "Menoleh Kanan"
+        elif y > HEAD_ANGLE_THRESHOLD:
+            head_text = "Menoleh Kiri"
+        elif x < -HEAD_ANGLE_THRESHOLD:
+            head_text = "Menunduk"
+        elif x > HEAD_ANGLE_THRESHOLD:
+            head_text = "Menadah"
+        else:
+            head_text = "Kedepan"
+            
+        return x, y, z, head_text
+
+    def _detect_blinks(self, ear, current_time):
+        """Detect eye blinks and update counters."""
+        if ear < BLINK_THRESHOLD:
+            # Check if enough time has passed since last blink
+            if self.last_blink_time == 0 or (current_time - self.last_blink_time > BLINK_COOLDOWN):
+                self.blink_counter += 1
+                self.last_blink_time = current_time
+
+    def _handle_state_transitions(self, state, current_time):
+        """Handle transitions between alertness states."""
+        # Check for state change
+        if self.current_state is None or state != self.current_state:
+            # Transition to drowsy state (1)
+            if state == 1 and (current_time - self.last_state_change_time > STATE_CHANGE_THRESHOLD):
+                self.state_change_counter += 1
+                self.current_state = state
+                self.last_state_change_time = current_time
+                # Trigger alert after multiple drowsy detections
+                if self.state_change_counter >= 2:
+                    self.alert_start_time = current_time
+            # Transition to alert state (0)
+            elif state == 0:
+                self.current_state = 0
+        else:
+            # Update last state change time
+            self.last_state_change_time = current_time
+
+        # Clear alert after specified duration
+        if self.alert_start_time and (current_time - self.alert_start_time > ALERT_DURATION):
+            self.alert_start_time = None
+            self.state_change_counter = 0
+
+    def process_frame(self, frame, frame_count, frame_rate):
+        """Process a single video frame and analyze driver state."""
+        start_time = time.time()
+        current_time = start_time
+        timestamp = round(frame_count / frame_rate, 2)
+        
+        # Convert frame to RGB for processing
+        rgb_frame = cv2.cvtColor(frame, cv2.COLOR_BGR2RGB)
+        
+        # Create grayscale version for display
+        gray_frame = cv2.cvtColor(frame, cv2.COLOR_BGR2GRAY)
+        output_frame = cv2.cvtColor(gray_frame, cv2.COLOR_GRAY2BGR)
+        
+        # Get frame dimensions
+        img_h, img_w, _ = frame.shape
+        
+        # Default text color
+        text_color = TEXT_COLOR_DEFAULT
+        
+        # Detect objects in frame
+        detection_result = self._detect_objects(rgb_frame, output_frame)
+        
+        # Process face mesh
+        face_results = self.face_mesh.process(rgb_frame)
+        
+        # Check if any faces were detected
+        if face_results.multi_face_landmarks:
+            for face_landmarks in face_results.multi_face_landmarks:
+                # Extract facial features
+                landmarks, right_eye, left_eye, mouth, ear, mar, moe, pupil = self._extract_face_features(
+                    face_landmarks, img_w, img_h
+                )
+                
+                # Detect blinks
+                self._detect_blinks(ear, current_time)
+                blink_rate = self.calculate_blink_rate()
+                
+                # Calculate head pose
+                x, y, z, head_text = self._calculate_head_pose(face_landmarks, img_w, img_h)
+                
+                # Predict driver state using model
+                input_data = np.array([ear, mar, pupil, moe]).reshape(1, -1)
+                state = self.knn_model.predict(input_data)[0]
+                
+                # Handle state transitions
+                self._handle_state_transitions(state, current_time)
+                
+                # Trigger alert if needed
+                if self.alert_start_time and (current_time - self.alert_start_time <= ALERT_DURATION):
+                    text_color = TEXT_COLOR_ALERT
+                    self.play_alert()
+                
+                # Draw face landmarks
+                for landmark in landmarks:
+                    cv2.circle(
+                        output_frame, 
+                        (int(landmark[0]), int(landmark[1])), 
+                        1, LANDMARK_COLOR, -1
+                    )
+                
+                # Display metrics and state information
+                self._display_metrics(
+                    output_frame, timestamp, ear, mar, pupil, moe, head_text, 
+                    state, x, y, blink_rate, text_color
+                )
+        else:
+            # No face detected
+            self.draw_text(output_frame, "No face detected", (10, 30), text_color)
+        
+        # Calculate and display FPS
+        self.fps_counter += 1
+        fps = self.fps_counter / (current_time - self.fps_start_time)
+        self.draw_text(output_frame, f"FPS: {fps:.2f}", (10, 270), text_color)
+        
+        # Track inference time
+        inference_time = time.time() - start_time
+        print(f"Inference Time: {inference_time:.4f} seconds")
+        
+        return output_frame
+
+    def _display_metrics(self, frame, timestamp, ear, mar, pupil, moe, head_text, 
+                        state, x, y, blink_rate, text_color):
+        """Display all metrics and state information on the frame."""
+        metrics = [
+            (f"Time: {timestamp:.2f}s", 30),
+            (f"EAR: {ear:.2f}", 60),
+            (f"MAR: {mar:.2f}", 90),
+            (f"MOE: {moe:.2f}", 120),
+            (f"Direction: {head_text}", 150),
+            (f"State: {state}", 180),
+            (f"State Changes: {self.state_change_counter}", 210),
+            (f"X: {round(x,3)} Y: {round(y,3)}", 240),
+            (f"FPS: {self.fps_counter / max(0.001, time.time() - self.fps_start_time):.2f}", 270),
+            (f"Blink Rate: {blink_rate:.2f} BPM", 300),
+            (f"Blink Count: {self.blink_counter}", 330),
+            (f"pupil: {round(pupil, 4)}", 360),
+        ]
+        
+        for text, y_pos in metrics:
+            self.draw_text(frame, text, (10, y_pos), text_color)
+
+
+def main():
+    """Main function to run the driver monitoring system."""
+    model_path = r"model/xgboost_model.pkl"
+    detector = FaceMeshDetector(model_path)
+
+    # Open webcam
+    cap = cv2.VideoCapture(0)
+    frame_rate = cap.get(cv2.CAP_PROP_FPS)
+    frame_count = 0
+
+    # Main processing loop
+    while True:
+        ret, frame = cap.read()
+        if not ret:
+            break
+
+        # Resize and process frame
+        frame = cv2.resize(frame, (854, 480))
+        processed_frame = detector.process_frame(frame, frame_count, frame_rate)
+
+        # Display results
+        cv2.imshow("Driver Safety System", processed_frame)
+        
+        # Check for exit key
+        if cv2.waitKey(1) & 0xFF == ord("q"):
+            break
+
+        frame_count += 1
+
+    # Clean up
+    cap.release()
+    cv2.destroyAllWindows()
+
+
+if __name__ == "__main__":
     main()